"""
graph_agent.py

This module defines the GraphAgent class, an implementation of a decision tree agent
with conditional routing capabilities for use in conversational AI applications.
The GraphAgent evaluates incoming messages against a condition prompt and routes
them to appropriate sub-agents based on the evaluation result.

Classes:
--------
AgentState : TypedDict
    State definition for tracking input, decision, output, and messages.
GraphAgent : Agent
    Implements a graph-based agent with conditional routing to sub-agents.

Dependencies:
-------------
- langchain_core: For message handling and prompt templates
- langgraph: For state graph workflow construction
- streamlit: For logging and context management
- utils.streamlit_context: For Streamlit context preservation
"""

from pathlib import Path
from typing import Any, Dict, List, Optional, Sequence, TypedDict

from langchain_core.messages import BaseMessage
from langchain_core.prompts import ChatPromptTemplate
from langchain_core.runnables import Runnable
from langgraph.graph import END, StateGraph
from langgraph.graph.message import add_messages
from streamlit.logger import get_logger
from typing_extensions import Annotated

from utils.streamlit_context import with_streamlit_context

from .agent import Agent

logger = get_logger(__name__)


class AgentState(TypedDict):
    """
    State definition for the graph agent workflow.

    This state tracks the input, decision routing, output, and conversation
    messages throughout the graph agent's decision tree execution.

    Attributes:
    -----------
    input : str
        The original input text that triggered the agent evaluation.
    output : str
        The final output or response from the selected agent.
    decision : str
        The routing decision made by the condition evaluation.
    messages : Annotated[Sequence[BaseMessage], add_messages]
        List of conversation messages with automatic message addition functionality.
    """

    input: str
    output: str
    decision: str
    messages: Annotated[Sequence[BaseMessage], add_messages]


class GraphAgent(Agent):
    """
    Implementation of a graph-based decision tree agent with conditional routing capabilities.

    This agent uses a condition prompt to evaluate incoming messages and route them to
    different sub-agents based on the evaluation result. It creates a LangGraph workflow
    with conditional edges to implement the decision logic.
    """

    def __init__(
        self,
        agent_key: str,
        condition: str,
        agents: List[Dict[str, str]],
        model: Optional[str],
        temperature: Optional[float] = 0.7,
    ) -> None:
        """
        Initialize a GraphAgent with conditional routing capabilities.

        Parameters:
        -----------
        agent_key : str
            Unique identifier for the agent.
        condition : str
            The condition prompt used to evaluate incoming messages and determine routing.
        agents : List[Dict[str, str]]
            List of agent configurations containing agent keys and their conditions.
        model : str, optional
            The model to use for this agent. Defaults to "gpt-4o".
        temperature : float, optional
            The temperature setting for response generation. Defaults to 0.7.
        """
        super().__init__(agent_key, model, temperature)
        self.condition = condition
        self.agents = agents

    def get_system_messages(self) -> List[Dict[str, str]]:
        """
        Get the system messages for this graph agent.

        Note: GraphAgent doesn't have its own system messages as it routes to other agents.

        Returns:
        --------
        List[Dict[str, str]]
            An empty list as graph agents don't have system messages.
        """
        return []

    @with_streamlit_context  # as it potentially uses streamlit caching we need to ensure the context is set
    def _agent_node(self, state: Dict[str, Any]) -> Dict[str, Any]:
        """
        Execute a specific agent based on the decision made in the start node.

        Parameters:
        -----------
        state : Dict[str, Any]
            Current state containing the decision and conversation context.

        Returns:
        --------
        Dict[str, Any]
            Updated state with the selected agent's response.

        Raises:
        -------
        ValueError
            If the requested agent is not found in the registry.
        """
        from .agent_registry import agent_registry

        agent = agent_registry.get_agent(state["decision"])
        if agent is None:
            logger.error(f"Agent {state['decision']} not found in registry.")
            raise ValueError(f"Agent {state['decision']} not found in registry.")

        messages = agent.get_system_messages()
        messages.append(state["messages"][-1])
        chain = agent.create_chain()
        msg = chain.invoke({"messages": messages})
        return {"output": msg}

    @with_streamlit_context  # as it potentially uses streamlit caching we need to ensure the context is set
    def _start_agent(self, state: Dict[str, Any]) -> Dict[str, Any]:
        """
        Evaluate the condition and determine which agent should handle the request.

        This method uses the condition prompt to analyze the input and make a routing decision.
        It extracts the input from the state and sends it to the condition evaluation prompt.

        Parameters:
        -----------
        state : Dict[str, Any]
            Current state containing either 'input' or conversation messages.

        Returns:
        --------
        Dict[str, Any]
            Updated state with 'decision' (agent to route to) and 'input' (processed input).
        """
        # Here you would implement the logic to select and start the appropriate agent
        # based on the condition. This is a placeholder implementation.
        start_prompt = ChatPromptTemplate.from_messages([("system", self.condition)])
        chain = start_prompt | self._get_azure_chat_openai()
<<<<<<< HEAD
        input_text = (
            state["input"] if "input" in state else state["messages"][-1].content
        )

        response = chain.invoke({"input": input_text})
        # take the decision from the response - handle both string and complex responses
        if hasattr(response, "content") and isinstance(response.content, str):
            decision = response.content.strip().lower()
        elif hasattr(response, "content") and isinstance(response.content, list):
            # Handle case where content might be a list
            decision = (
                str(response.content[0] if response.content else "").strip().lower()
            )
        else:
            decision = str(response).strip().lower()

        # Return the response for the next agent (decision and input required from the Agent State)
        return {"decision": decision, "input": input_text}
=======
        input = state["input"] if "input" in state else state["messages"][-1].content

        response = chain.invoke({"input": input})
        # take the decision from the response
        decision = response.content.strip().lower()
        # Populate the messages and output fields
        messages = state["messages"] if "messages" in state else []
        messages.append({"role": "system", "content": f"Decision made: {decision}"})
        output = f"Agent decision: {decision}"
        # Return the complete state dictionary
        return {"decision": decision, "input": input, "messages": messages, "output": output}
>>>>>>> 7e958192

    def create_chain(self) -> Runnable:
        """
        Create and return a compiled state graph for this agent.

        Returns:
        --------
        CompiledStateGraph
            A compiled state graph representing the agent's workflow.
        """
        if self._chain is None:
            try:
                # Create the Workflow as StateGraph using the AgentState
                workflow = StateGraph(AgentState)
                # Add the nodes (start_agent, stock_agent, rag_agent)
                workflow.add_node("start", self._start_agent)
                decisions = {}
                for agent in self.agents:
                    workflow.add_node(
                        agent["agent"],
                        self._agent_node,
                        metadata={"agent_key": agent},
                    )
                    # Add the final edges to the END node
                    workflow.add_edge(agent["agent"], END)
                    decisions[agent["agent"]] = agent["condition"]

                # Add the conditional edge from start -> lamba (decision) -> defined agents
                workflow.add_conditional_edges(
                    "start",
                    lambda x: x["decision"],
                    decisions,
                )
                # Set the workflow entry point
                workflow.set_entry_point("start")
                # Compile the workflow
                self._chain = workflow.compile()

            except Exception as e:
                logger.error(f"Failed to create ConditionGraph: {e}")
                raise

        return self._chain<|MERGE_RESOLUTION|>--- conflicted
+++ resolved
@@ -169,7 +169,6 @@
         # based on the condition. This is a placeholder implementation.
         start_prompt = ChatPromptTemplate.from_messages([("system", self.condition)])
         chain = start_prompt | self._get_azure_chat_openai()
-<<<<<<< HEAD
         input_text = (
             state["input"] if "input" in state else state["messages"][-1].content
         )
@@ -186,21 +185,17 @@
         else:
             decision = str(response).strip().lower()
 
-        # Return the response for the next agent (decision and input required from the Agent State)
-        return {"decision": decision, "input": input_text}
-=======
-        input = state["input"] if "input" in state else state["messages"][-1].content
-
-        response = chain.invoke({"input": input})
-        # take the decision from the response
-        decision = response.content.strip().lower()
-        # Populate the messages and output fields
         messages = state["messages"] if "messages" in state else []
         messages.append({"role": "system", "content": f"Decision made: {decision}"})
         output = f"Agent decision: {decision}"
-        # Return the complete state dictionary
-        return {"decision": decision, "input": input, "messages": messages, "output": output}
->>>>>>> 7e958192
+
+        # Return the response for the next agent (decision and input required from the Agent State)
+        return {
+            "decision": decision,
+            "input": input_text,
+            "messages": messages,
+            "output": output,
+        }
 
     def create_chain(self) -> Runnable:
         """
